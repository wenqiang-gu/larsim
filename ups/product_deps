# The parent line must be the first non-comment line in the file 
# This line defines the product name and version
<<<<<<< HEAD
parent	larsim	v06_17_01
defaultqual	e10
=======
parent	larsim	v06_17_00
defaultqual	e14
>>>>>>> 0cf4be9e
#
fcldir  product_dir job
fwdir   product_dir G4
#
product         version
larevt		v06_10_01
marley		v0_9_5c
larsoft_data    v1_01_01

cetbuildtools	v5_06_07	-	only_for_build
end_product_list

  
# e14  - with gcc 6.3.0 and -std=c++14
qualifier	larevt	 	marley		larsoft_data	notes
e14:debug	e14:debug	e14:debug	-nq-	
e14:opt		e14:opt		e14:opt		-nq-	
e14:prof	e14:prof	e14:prof	-nq-	
end_qualifier_list

# Preserve tabs and formatting in emacs and vi / vim:

### Local Variables:
### tab-width: 8
### End:<|MERGE_RESOLUTION|>--- conflicted
+++ resolved
@@ -1,12 +1,7 @@
 # The parent line must be the first non-comment line in the file 
 # This line defines the product name and version
-<<<<<<< HEAD
 parent	larsim	v06_17_01
-defaultqual	e10
-=======
-parent	larsim	v06_17_00
 defaultqual	e14
->>>>>>> 0cf4be9e
 #
 fcldir  product_dir job
 fwdir   product_dir G4
