--- conflicted
+++ resolved
@@ -11,13 +11,6 @@
  SmartStacking:          0	# non-0 turns it on. The 0x4 bit 
 	                        # will shut off primary showering.
  KeepParticlesInVolumes:  [] #this will keep particles in all volumes
-<<<<<<< HEAD
-
-=======
- VolumesOffsetsX:[]
- VolumesOffsetsY:[]
- VolumesOffsetsZ:[]
->>>>>>> 403464fb
  
 # The following variables are not used anywhere in LArG4_module.cc.
 # They has been moved to the LArG4Parameters_service and so should
