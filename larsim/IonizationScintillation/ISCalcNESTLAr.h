--- conflicted
+++ resolved
@@ -11,7 +11,6 @@
 
 #include "larsim/IonizationScintillation/ISCalc.h"
 
-<<<<<<< HEAD
 #include "lardata/DetectorInfoServices/LArPropertiesService.h"
 #include "larevt/SpaceChargeServices/SpaceChargeService.h"
 namespace detinfo {
@@ -19,34 +18,11 @@
 }
 
 #include "CLHEP/Random/RandEngine.h"
-=======
-#include "lardata/DetectorInfoServices/DetectorPropertiesService.h"
-#include "lardata/DetectorInfoServices/LArPropertiesService.h"
-#include "larevt/SpaceChargeServices/SpaceChargeService.h"
-
-#include "art/Framework/Principal/Handle.h"
-#include "art/Framework/Services/Registry/ServiceHandle.h"
-#include "canvas/Utilities/Exception.h"
-#include "canvas/Utilities/InputTag.h"
-#include "nurandom/RandomUtils/NuRandomService.h"
-
-#include "CLHEP/Units/SystemOfUnits.h"
-// Random number engine
-#include "CLHEP/Random/RandFlat.h"
-#include "CLHEP/Random/RandGauss.h"
-#include "CLHEP/Random/RandPoissonQ.h"
-
-#define LAr_Z (18)
-#define Density_LAr (1.393)
-#define LAr_W_Value (19.5 * CLHEP::eV)
->>>>>>> 8a3fdbdd
 
 namespace larg4 {
   class ISCalcNESTLAr : public ISCalc {
   public:
     explicit ISCalcNESTLAr(CLHEP::HepRandomEngine& fEngine);
-<<<<<<< HEAD
-    void Reset();
 
     double EFieldAtStep(double efield,
                         sim::SimEnergyDeposit const& edep)
@@ -58,26 +34,6 @@
     CLHEP::HepRandomEngine& fEngine; // random engine
     const spacecharge::SpaceCharge* fSCE;
     const detinfo::LArProperties* fLArProp;
-=======
-    //        virtual ~ISCalcNESTLAr();
-    void Reset();
-
-    double EFieldAtStep(
-      double efield,
-      sim::SimEnergyDeposit const& edep); //value of field with any corrections for this step
-    void CalcIonAndScint(sim::SimEnergyDeposit const& edep);
-
-  private:
-    double fResolutionScale;
-    double fScintYield;      // quanta (electrons or photons) yield per eV
-    double fYieldFactor;     // quenching factor
-    double fExcitationRatio; // N_ex/N_i, the dimensionless ratio of initial excitons to ions
-
-    const spacecharge::SpaceCharge* fSCE;
-    const detinfo::DetectorProperties* fDetProp;
-    const detinfo::LArProperties* fLArProp;
-    CLHEP::HepRandomEngine& fEngine; // random engine
->>>>>>> 8a3fdbdd
 
     int BinomFluct(int N0, double prob);
     double CalcElectronLET(double E);
