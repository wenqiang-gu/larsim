--- conflicted
+++ resolved
@@ -33,27 +33,23 @@
     
     static double DistanceToOpDet(          double const* xyz, unsigned int OpDet );
     static double SolidAngleFactor(         double const* xyz, unsigned int OpDet );
-    float GetVisibility(                    double const* xyz, unsigned int OpChannel, bool wantReflected=false ) const;               
+    float GetVisibility(                    double const* xyz, unsigned int OpChannel, bool wantReflected=false ) const;         
 
-
-    float const* GetAllVisibilities( double const* xyz, bool wantReflected=false) const;
+    float const* GetAllVisibilities( double const* xyz, bool wantReflected=false ) const;
     
-    //    void StoreLibrary();
+    void LoadLibrary() const;
+    void StoreLibrary();
     
     
     void StoreLightProd(    int  VoxID,  double  N );
     void RetrieveLightProd( int& VoxID,  double& N ) const;
     
-    //    void SetLibraryEntry(  int VoxID, int OpChannel, float N, bool wantReflected=false );
+    void SetLibraryEntry(  int VoxID, int OpChannel, float N, bool wantReflected=false );
     float GetLibraryEntry( int VoxID, int OpChannel, bool wantReflected=false ) const;
     float const* GetLibraryEntries( int VoxID, bool wantReflected=false ) const;
 
     float const* GetReflT0s( double const* xyz ) const;
-<<<<<<< HEAD
-    //    void SetLibraryReflT0Entry( int VoxID, int OpChannel, float T0 );
-=======
     void SetLibraryReflT0Entry( int VoxID, int OpChannel, float value );
->>>>>>> ef30e1d1
     float const* GetLibraryReflT0Entries( int VoxID ) const;
     float GetLibraryReflT0Entry( int VoxID, int Channel ) const;
  
