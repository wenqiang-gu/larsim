--- conflicted
+++ resolved
@@ -251,13 +251,9 @@
       const art::InputTag fWavLabel;
       const double fMinOpHitEnergyFraction;
       mutable std::vector<art::Ptr<sim::OpDetBacktrackerRecord> > priv_OpDetBTRs;
-<<<<<<< HEAD
       mutable std::vector<art::Ptr<sim::OpDetDivRec>> priv_DivRecs;
       //std::map<UInt_t, sim::OpDetDivRec> priv_od_to_chanDiv;
       std::map< art::Ptr < recob::OpFlash >, std::vector < art::Ptr < recob::OpHit > > > fOpFlashToOpHits;
-=======
-      std::map< art::Ptr < recob::OpFlash >, std::vector < const recob::OpHit*  > > fOpFlashToOpHits;
->>>>>>> d266473d
 
 
   };//Class
