namespace cheat{


  //----------------------------------------------------------------
  template<typename Evt>
    const bool PhotonBackTracker::CanRun(Evt const& evt) {
      return ! ( evt.isRealData() ) ;
    }


  //----------------------------------------------------------------
  template<typename Evt>
    void PhotonBackTracker::PrepOpDetBTRs(Evt const& evt)
    {
      if(this->BTRsReady()){ return;}
      auto const& btrHandle = evt.template getValidHandle < std::vector < sim::OpDetBacktrackerRecord > > (fG4ModuleLabel);
//      if(btrHandle.failedToGet()){
        /*  mf::LogWarning("PhotonBackTracker") << "failed to get handle to     simb::MCParticle from "
         *              << fG4ModuleLabel
         *                          << ", return";*/ //This is now silent as it is expected to    happen every generation run. It is also temporary while we wait for
<<<<<<< HEAD
        return;
      }
      if( 0 ){ return;} //Insert check for DivRecs here
      auto const& divrecHandle = evt.template getValidHandle <std::vector<sim::OpDetDivRec>>(fWavLabel);
      if(divrecHandle.failedToGet()){
        return;
      }
=======
//        return;
//      }
>>>>>>> d266473d

      art::fill_ptr_vector(priv_OpDetBTRs, btrHandle);
      art::fill_ptr_vector(priv_DivRecs, divrecHandle);

      auto compareBTRlambda = [](art::Ptr<sim::OpDetBacktrackerRecord> a, art::Ptr<sim::OpDetBacktrackerRecord> b) {return(a->OpDetNum()<b->OpDetNum());};
      if (!std::is_sorted(priv_OpDetBTRs.begin(),priv_OpDetBTRs.end(),compareBTRlambda)) 
        std::sort(priv_OpDetBTRs.begin(),priv_OpDetBTRs.end(),compareBTRlambda);
      auto compareDivReclambda = [](art::Ptr<sim::OpDetDivRec> a, art::Ptr<sim::OpDetDivRec> b) {return(a->OpDetNum() < b->OpDetNum());};
      if (!std::is_sorted(priv_DivRecs.begin(), priv_DivRecs.end(), compareDivReclambda)) 
        std::sort(priv_DivRecs.begin(), priv_DivRecs.end(), compareDivReclambda);
      //art::FindManyP<raw::OpDetWaveform, sim::OpDetDivRec> fp(priv_OpDetBTRs, evt, fWavLabel);// fp;
      //art::FindOneP<raw::OpDetWaveform, sim::OpDetDivRec> fp(priv_OpDetBTRs, evt, fWavLabel);// fp;
      //They come in sorted by BTR. Now make an index matched vector of data_t sorted by BTR. No. I need easy, not efficient. Map of DetNum to data_t. data_t is then channel mapped.
      /*
      if (fp.isValid()){
        for( size_t btr_iter=0; btr_iter<priv_OpDetBTRs.size(); ++btr_iter){
          auto btr=priv_OpDetBTRs.at(btr_iter);
          auto od = btr->OpDetNum();
          auto const& dr = fp.data(btr_iter);
          for(auto& d : dr)
          {
            if(!d) continue;
            priv_od_to_DivRec[od]=*d;//->ref();
          }

        }
      }else{throw cet::exception("PhotonBackTracker")<<"find Waveforms and DivRecs from BTRs failed.";}
      */

      return;
    }

  //----------------------------------------------------------------
  template<typename Evt>
    void PhotonBackTracker::PrepOpFlashToOpHits( Evt const& evt)
    {
      if(this->OpFlashToOpHitsReady()){ return;}
      //auto const& flashHandle = evt.template getValidHandle < std::vector < recob::OpFlash > > (fOpFlashLabel);
      art::Handle< std::vector<recob::OpFlash> > flashHandle;
      //= evt.template getValidHandle < std::vector < recob::OpFlash > > (fOpFlashLabel);
      evt.template getByLabel(fOpFlashLabel, flashHandle);
      std::vector<art::Ptr<recob::OpFlash>> tmpVec;
      art::fill_ptr_vector(tmpVec, flashHandle);
      art::Handle< art::Assns<recob::OpFlash,recob::OpHit> > assnFlashToOpHit;
      evt.getByLabel(fOpFlashLabel,assnFlashToOpHit);

      //if(assnFlashToOpHit.failedToGet()){
/*      if(flashHandle.failedToGet()){
        mf::LogWarning("PhotonBackTracker")<<" failed to get handle to recob::OpFlash. Has reco run yet?";
        return;
      }*/

//      std::vector< const std::< art::Ptr<recob::OpHit> > 
      auto tmp = util::GetAssociatedVectorManyP(assnFlashToOpHit, flashHandle);

      for ( size_t i=0; i<flashHandle->size(); i++){
        //auto shape1= tmpVec.at(i);
        auto check = fOpFlashToOpHits.emplace(tmpVec.at(i),tmp.at(i)); //.[tmpVec.at(i)] = fmp.at(i);
        if(check.second==false){mf::LogWarning("PhotonBackTracker")<<"Failed to insert Flash,vec<OpHit> record. Do they exist?";}
      }
    }

  //----------------------------------------------------------------
  template<typename Evt>
    void PhotonBackTracker::PrepEvent( Evt const& evt)
    {
      if( !(this->CanRun( evt ) ) ){
        throw cet::exception("PhotonBackTracker")
          <<"PhotonBackTracker cannot function."
          <<"Is this file real data?";
      }
      priv_OpDetBTRs.clear();
      this->PrepOpDetBTRs(evt);
      this->PrepOpFlashToOpHits(evt);
    } 



}
<|MERGE_RESOLUTION|>--- conflicted
+++ resolved
@@ -14,22 +14,15 @@
     {
       if(this->BTRsReady()){ return;}
       auto const& btrHandle = evt.template getValidHandle < std::vector < sim::OpDetBacktrackerRecord > > (fG4ModuleLabel);
-//      if(btrHandle.failedToGet()){
-        /*  mf::LogWarning("PhotonBackTracker") << "failed to get handle to     simb::MCParticle from "
-         *              << fG4ModuleLabel
-         *                          << ", return";*/ //This is now silent as it is expected to    happen every generation run. It is also temporary while we wait for
-<<<<<<< HEAD
-        return;
-      }
-      if( 0 ){ return;} //Insert check for DivRecs here
+      //      if(btrHandle.failedToGet()){
+      /*  mf::LogWarning("PhotonBackTracker") << "failed to get handle to     simb::MCParticle from "
+       *              << fG4ModuleLabel
+       *                          << ", return";*/ //This is now silent as it is expected to    happen every generation run. It is also temporary while we wait for
+      if( 0 ){ return;} //Insert check for DivRecs here, or don't use validHandle below.
       auto const& divrecHandle = evt.template getValidHandle <std::vector<sim::OpDetDivRec>>(fWavLabel);
       if(divrecHandle.failedToGet()){
         return;
       }
-=======
-//        return;
-//      }
->>>>>>> d266473d
 
       art::fill_ptr_vector(priv_OpDetBTRs, btrHandle);
       art::fill_ptr_vector(priv_DivRecs, divrecHandle);
@@ -44,68 +37,69 @@
       //art::FindOneP<raw::OpDetWaveform, sim::OpDetDivRec> fp(priv_OpDetBTRs, evt, fWavLabel);// fp;
       //They come in sorted by BTR. Now make an index matched vector of data_t sorted by BTR. No. I need easy, not efficient. Map of DetNum to data_t. data_t is then channel mapped.
       /*
-      if (fp.isValid()){
-        for( size_t btr_iter=0; btr_iter<priv_OpDetBTRs.size(); ++btr_iter){
-          auto btr=priv_OpDetBTRs.at(btr_iter);
-          auto od = btr->OpDetNum();
-          auto const& dr = fp.data(btr_iter);
-          for(auto& d : dr)
-          {
-            if(!d) continue;
-            priv_od_to_DivRec[od]=*d;//->ref();
-          }
+         if (fp.isValid()){
+         for( size_t btr_iter=0; btr_iter<priv_OpDetBTRs.size(); ++btr_iter){
+         auto btr=priv_OpDetBTRs.at(btr_iter);
+         auto od = btr->OpDetNum();
+         auto const& dr = fp.data(btr_iter);
+         for(auto& d : dr)
+         {
+         if(!d) continue;
+         priv_od_to_DivRec[od]=*d;//->ref();
+         }
 
-        }
-      }else{throw cet::exception("PhotonBackTracker")<<"find Waveforms and DivRecs from BTRs failed.";}
-      */
+         }
+         }else{throw cet::exception("PhotonBackTracker")<<"find Waveforms and DivRecs from BTRs failed.";}
+         */
 
       return;
     }
 
-  //----------------------------------------------------------------
-  template<typename Evt>
-    void PhotonBackTracker::PrepOpFlashToOpHits( Evt const& evt)
-    {
-      if(this->OpFlashToOpHitsReady()){ return;}
-      //auto const& flashHandle = evt.template getValidHandle < std::vector < recob::OpFlash > > (fOpFlashLabel);
-      art::Handle< std::vector<recob::OpFlash> > flashHandle;
-      //= evt.template getValidHandle < std::vector < recob::OpFlash > > (fOpFlashLabel);
-      evt.template getByLabel(fOpFlashLabel, flashHandle);
-      std::vector<art::Ptr<recob::OpFlash>> tmpVec;
-      art::fill_ptr_vector(tmpVec, flashHandle);
-      art::Handle< art::Assns<recob::OpFlash,recob::OpHit> > assnFlashToOpHit;
-      evt.getByLabel(fOpFlashLabel,assnFlashToOpHit);
+    //----------------------------------------------------------------
+    //ToDo: Figure out why I get OpHit* out of here instead of art::Ptr.
+    template<typename Evt>
+      void PhotonBackTracker::PrepOpFlashToOpHits( Evt const& evt)
+      {
+        if(this->OpFlashToOpHitsReady()){ return;}
+        //auto const& flashHandle = evt.template getValidHandle < std::vector < recob::OpFlash > > (fOpFlashLabel);
+        art::Handle< std::vector<recob::OpFlash> > flashHandle;
+        //= evt.template getValidHandle < std::vector < recob::OpFlash > > (fOpFlashLabel);
+        evt.template getByLabel(fOpFlashLabel, flashHandle);
+        std::vector<art::Ptr<recob::OpFlash>> tmpVec;
+        art::fill_ptr_vector(tmpVec, flashHandle);
+        art::Handle< art::Assns<recob::OpFlash,recob::OpHit> > assnFlashToOpHit;
+        evt.getByLabel(fOpFlashLabel,assnFlashToOpHit);
 
-      //if(assnFlashToOpHit.failedToGet()){
-/*      if(flashHandle.failedToGet()){
-        mf::LogWarning("PhotonBackTracker")<<" failed to get handle to recob::OpFlash. Has reco run yet?";
-        return;
-      }*/
+        //if(assnFlashToOpHit.failedToGet()){
+        /*      if(flashHandle.failedToGet()){
+                mf::LogWarning("PhotonBackTracker")<<" failed to get handle to recob::OpFlash. Has reco run yet?";
+                return;
+                }*/
 
-//      std::vector< const std::< art::Ptr<recob::OpHit> > 
-      auto tmp = util::GetAssociatedVectorManyP(assnFlashToOpHit, flashHandle);
+        //      std::vector< const std::< art::Ptr<recob::OpHit> > 
+        auto tmp = util::GetAssociatedVectorManyP(assnFlashToOpHit, flashHandle);
 
-      for ( size_t i=0; i<flashHandle->size(); i++){
-        //auto shape1= tmpVec.at(i);
-        auto check = fOpFlashToOpHits.emplace(tmpVec.at(i),tmp.at(i)); //.[tmpVec.at(i)] = fmp.at(i);
-        if(check.second==false){mf::LogWarning("PhotonBackTracker")<<"Failed to insert Flash,vec<OpHit> record. Do they exist?";}
+        for ( size_t i=0; i<flashHandle->size(); i++){
+          //auto shape1= tmpVec.at(i);
+          auto check = fOpFlashToOpHits.emplace(tmpVec.at(i),tmp.at(i)); //.[tmpVec.at(i)] = fmp.at(i);
+          if(check.second==false){mf::LogWarning("PhotonBackTracker")<<"Failed to insert Flash,vec<OpHit> record. Do they exist?";}
+        }
       }
-    }
 
-  //----------------------------------------------------------------
-  template<typename Evt>
-    void PhotonBackTracker::PrepEvent( Evt const& evt)
-    {
-      if( !(this->CanRun( evt ) ) ){
-        throw cet::exception("PhotonBackTracker")
-          <<"PhotonBackTracker cannot function."
-          <<"Is this file real data?";
-      }
-      priv_OpDetBTRs.clear();
-      this->PrepOpDetBTRs(evt);
-      this->PrepOpFlashToOpHits(evt);
-    } 
+      //----------------------------------------------------------------
+      template<typename Evt>
+        void PhotonBackTracker::PrepEvent( Evt const& evt)
+        {
+          if( !(this->CanRun( evt ) ) ){
+            throw cet::exception("PhotonBackTracker")
+              <<"PhotonBackTracker cannot function."
+              <<"Is this file real data?";
+          }
+          priv_OpDetBTRs.clear();
+          this->PrepOpDetBTRs(evt);
+          this->PrepOpFlashToOpHits(evt);
+        } 
 
 
 
-}
+      }
