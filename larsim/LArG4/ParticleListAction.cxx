--- conflicted
+++ resolved
@@ -30,12 +30,7 @@
 
 #include <algorithm>
 
-<<<<<<< HEAD
 //const G4bool debug = false; // unused
-=======
-
-const G4bool debug = false;
->>>>>>> cccad1b3
 
 // Photon variables defined at each step, for use 
 // in temporary velocity bug fix. -wforeman                          
